/* Layout Components */
.page-container {
    display: flex;
    width: 100%;
    min-height: 100vh;
    position: relative;
    overflow-x: hidden;
    background: #fcfaf6;
    font-family: 'Segoe UI', sans-serif;
}

.container {
    max-width: 1400px;
    margin: 0 auto;
    padding: 20px;
}

.main-content {
    flex: 1;
    transition: margin-right 0.3s ease-in-out;
    margin-right: 0;
    width: 100%;
}

.main-content.shifted {
    margin-right: calc(45% + 100px);
}

h1, h2 {
    color: #311a4d;
}

p {
    line-height: 1.5;
}

/* Course Grid */
.course-container {
    display: grid;
    grid-template-columns: repeat(2, 1fr);
    gap: 30px;
    padding: 20px;
}

.course-container.fade-in {
    transition: opacity 0.5s ease-in-out;
    opacity: 1;
}

.course-container.hidden {
    opacity: 0;
    transition: opacity 0.1s ease-in-out;
}

.course-container.shifted {
    grid-template-columns: repeat(1, 1fr);
    opacity: 1;
}

.course-container.shifted {
    grid-template-columns: repeat(1, 1fr);
}

.course-card {
    background: #fff;
    border-radius: 15px;
    box-shadow: 2px 2px 10px rgba(0, 0, 0, 0.1);
    transition: opacity 0.3s ease;
    display: block;
    opacity: 1;
    overflow: hidden;
    cursor: pointer;
}

.course-card.active {
    background-color: #f5f0fa;
}

.course-card.hidden {
    display: none;
}

/* Course Card Content */
.course-card-columns {
    display: flex;
    gap: 10px;
    width: 100%;
}

.course-card-left {
    display: flex;
    flex: 0 0 15%;
    flex-direction: column;
    align-items: center;
    justify-content: center;
    background-color: #d4c9e5;
    border-radius: 15px 0 0 15px;
    border-right: 1px solid #eee;
}

.course-card .course-code {
    margin: 0;
    color: #3e3636;
    font-size: 14px;
    font-weight: 600;
    font-style: italic;
    line-height: 2;
    text-align: center;
}

.course-card-right {
    flex: 1;
    padding: 18px 20px 20px 12px;
    min-width: 0;
}

.course-header {
    display: flex;
    justify-content: space-between;
    align-items: center;
    width: 100%;
    min-width: 0;
}

.course-divisions {
    display: flex;
    flex-wrap: wrap;
    gap: 5px;
    flex: 1;
}

.course-header .cart-button {
    display: flex;
    flex-shrink: 0;
    align-items: center;
    justify-content: center;
    padding: 0;
    width: 24px;
    height: 24px;
    white-space: nowrap;
    align-self: center;
    border-radius: 50%;
}

.cart-button i {
    font-size: 12px;
    line-height: 1;
}

.course-card .course-name {
    display: -webkit-box;
    -webkit-line-clamp: 1;
    -webkit-box-orient: vertical;
    overflow: hidden;
    margin: 0 0 10px 0;
    max-width: 45ch;
    font-size: 18px;
}

.course-card p {
    margin: 0;
    font-size: 14px;
    color: #4c4e5a;
}

.course-card .course-description {
    display: -webkit-box;
    -webkit-line-clamp: 1;
    -webkit-box-orient: vertical;
    overflow: hidden;
    max-width: 60ch;
}

.division-tag {
    background: #cccccc;
    border-radius: 50px;
    color: #fff;
    margin: 0 2px;
    padding: 2px 10px;
    text-align: center;
}

.division-tag[course-division="Humanities"] {
    background-color: #ebe0d9;
    color: #65544f;
}

.division-tag[course-division="Science & Mathematics"] {
    background-color: #ddedea;
    color: #008080;
}

.division-tag[course-division="Social Sciences"] {
    background-color: #e4d9eb;
    color: #5f4d73;
}

.division-tag[course-division="Arts"] {
    background-color: #f9e1dc;
    color: #7e4a4d;
}

/* Side Panel Styles */
.side-panel {
    position: fixed;
    top: 0;
    right: -45%;
    height: 100vh;
    width: 0;
    padding: 40px;
    background: #fff;
    border-left: 1px solid #ddd;
    overflow-y: auto;
    transition: width 0.3s ease;
    transition: all 0.3s ease-in-out;
    transform: translateX(0);
    box-shadow: -2px 0 5px rgba(0,0,0,0.1);
    opacity: 0;
    visibility: hidden;
}

.side-panel.open {
    width: 45%;
    right: 0;
    opacity: 1;
    visibility: visible;
}

.side-panel.closing {
    transition: all 0.5s ease-in-out;
    transform: translateX(100%);
    opacity: 0;
}

.panel-links i {
    font-size: 15px;
    margin-right: 2px;
}

.panel-content {
    padding: 20px;
    width: 100%;
    box-sizing: border-box;
}

.panel-details h2 {
    font-size: 20px;
    margin-bottom: 20px;
    overflow: visible;
}

.sections-container {
    max-height: none; /* Remove any max-height limitation */
    overflow: visible; /* Ensure content isn't cut off */
    padding-bottom: 20px; /* Add some padding at the bottom */
}

.section-card {
    margin-bottom: 15px;
    padding: 15px;
    background-color: #f8f5fa;
    border-radius: 8px;
    box-shadow: 0 2px 4px rgba(0,0,0,0.1);
    overflow: visible; /* Ensure content isn't cut off */
}

.section-card:last-child {
    margin-bottom: 50px; /* Add space after last section card */
}

.meeting-times {
    display: block;
    width: 100%;
    margin-top: 10px;
    overflow: visible; /* Ensure content isn't cut off */
}



/* Cart Panel Specific */
.cart-panel {
    padding: 20px;
}

.cart-items-container {
    margin: 15px 0;
}

.cart-item {
    display: flex;
    justify-content: space-between;
    align-items: center;
    padding: 10px;
    border-bottom: 1px solid #eee;
    margin-bottom: 5px;
}

.cart-item-name {
    flex: 1;
    margin-right: 10px;
}

#cart-total {
    margin-top: 20px;
    font-weight: bold;
    border-top: 2px solid #eee;
    padding-top: 10px;
}

/* Buttons */
.button, .cart-button, .dropbtn, .search-dropdown {
    background-color: #4a0099;
    color: white;
    padding: 12px;
    border: none;
    border-radius: 4px;
    cursor: pointer;
}

.close-panel {
    position: absolute;
    left: 10px;
    top: 10px;
    border: none;
    background: none;
    font-size: 24px;
    cursor: pointer;
}

.remove-from-cart {
    background-color: #ff4444;
    color: white;
    border: none;
    padding: 5px 10px;
    border-radius: 4px;
    cursor: pointer;
}

.remove-from-cart:hover {
    background-color: #cc0000;
}

.cart-toggle-button {
    position: fixed;
    top: 20px;
    right: 20px;
    z-index: 1000;
    background-color: #4a0099;
    color: white;
    padding: 10px 20px;
    border: none;
    border-radius: 4px;
    cursor: pointer;
    display: block;
}

.in-cart {
    background-color: #874ec4;
}

/* Search Components */
.search-container {
    display: flex;
    margin-bottom: 20px;
    align-items: center;
    max-width: 800px;
    margin: 0 auto 20px;
}

.search-input {
    flex: 1;
    padding: 10px;
    font-size: 16px;
    border: 1px solid #ccc;
    border-radius: 4px;
    margin-right: 10px;
}

.search-button {
    padding: 10px 20px;
    background-color: #9556b0;
    color: white;
    border: none;
    border-radius: 4px;
    cursor: pointer;
    font-size: 16px;
    transition: background-color 0.3s;
}

.search-button:hover {
    background-color: #7b4491;
}

#search-loading {
    margin-left: 10px;
    color: #9556b0;
}

.search-input:focus {
    outline: none;
    border-color: #4A90E2;
    box-shadow: 0 0 5px rgba(74,144,226,0.3);
}

/* Dropdown Components */
.dropdown {
    position: relative;
    display: inline-block;
}

.dropdown-content {
    display: none;
    position: absolute;
    top: 100%;
    left: 0;
    background-color: #f9f9f9;
    min-width: 200px;
    box-shadow: 0 2px 5px rgba(0,0,0,0.2);
    z-index: 1000;
}

.dropdown:hover .dropdown-content {
    display: block;
}

.dropdown-item {
    display: block;
    padding: 8px 12px;
    white-space: nowrap;
    border-bottom: 1px solid #eee;
}

.dropdown-item:hover {
    background-color: #f5f5f5;
}

/* Utility Classes */
.standard-paragraph {
    font-size: 16px;
    line-height: 1.5;
    margin: 20px;
}

/* Panel Toggle States */
.side-panel.open ~ .cart-toggle-button,
.cart-panel.open ~ .cart-toggle-button {
    display: none;
}

<<<<<<< HEAD
/* ABCXYZ */
/* Add this to your existing styles */
.cart-calendar-container {
    margin-top: 20px;
    width: 100%;
    display: grid;
    grid-template-columns: 45px repeat(5, 1fr);
    gap: 1px;
    background: #eee;
    border: 1px solid #ddd;
}

.cart-calendar-container .corner-cell,
.cart-calendar-container .day-header {
    background: #f8f9fa;
    padding: 5px;
    text-align: center;
    font-size: 0.8em;
    font-weight: bold;
}

.cart-calendar-container .time-column {
    background: #f8f9fa;
    padding: 3px;
    text-align: right;
    font-size: 0.7em;
    color: #666;
}

.cart-calendar-container .time-slot {
    background: white;
    border: 1px solid #eee;
    height: 60px;
    position: relative;
    min-width: 80px;
}

.cart-calendar-container .course-block {
    position: absolute;
    background: #e1d7f1;
    padding: 3px;
    border-radius: 3px;
    font-size: 0.6em;
    z-index: 1;
    box-sizing: border-box;
    overflow: hidden;
    /* Remove left/right properties to allow custom positioning */
}

/* Add different colors for overlapping courses */
.cart-calendar-container .course-block:nth-of-type(2n) {
    background: #d1e7f7;
}

.cart-calendar-container .course-block:nth-of-type(3n) {
    background: #fde2d4;
}

.info-text {
    display: block;
    align-items: center;
    gap: 5px;
    min-width: 0;
    max-width: 90%;
    font-size: 12px;
    color: #894ead;
    white-space: nowrap;
    overflow: hidden;
    text-overflow: ellipsis;
=======
.no-results-message {
    text-align: center;
    padding: 2rem;
    font-size: 1.2rem;
    color: #666;
    width: 100%;
    margin-top: 2rem;
    background: #f5f5f5;
    border-radius: 8px;
>>>>>>> a36c476d
}<|MERGE_RESOLUTION|>--- conflicted
+++ resolved
@@ -447,77 +447,6 @@
     display: none;
 }
 
-<<<<<<< HEAD
-/* ABCXYZ */
-/* Add this to your existing styles */
-.cart-calendar-container {
-    margin-top: 20px;
-    width: 100%;
-    display: grid;
-    grid-template-columns: 45px repeat(5, 1fr);
-    gap: 1px;
-    background: #eee;
-    border: 1px solid #ddd;
-}
-
-.cart-calendar-container .corner-cell,
-.cart-calendar-container .day-header {
-    background: #f8f9fa;
-    padding: 5px;
-    text-align: center;
-    font-size: 0.8em;
-    font-weight: bold;
-}
-
-.cart-calendar-container .time-column {
-    background: #f8f9fa;
-    padding: 3px;
-    text-align: right;
-    font-size: 0.7em;
-    color: #666;
-}
-
-.cart-calendar-container .time-slot {
-    background: white;
-    border: 1px solid #eee;
-    height: 60px;
-    position: relative;
-    min-width: 80px;
-}
-
-.cart-calendar-container .course-block {
-    position: absolute;
-    background: #e1d7f1;
-    padding: 3px;
-    border-radius: 3px;
-    font-size: 0.6em;
-    z-index: 1;
-    box-sizing: border-box;
-    overflow: hidden;
-    /* Remove left/right properties to allow custom positioning */
-}
-
-/* Add different colors for overlapping courses */
-.cart-calendar-container .course-block:nth-of-type(2n) {
-    background: #d1e7f7;
-}
-
-.cart-calendar-container .course-block:nth-of-type(3n) {
-    background: #fde2d4;
-}
-
-.info-text {
-    display: block;
-    align-items: center;
-    gap: 5px;
-    min-width: 0;
-    max-width: 90%;
-    font-size: 12px;
-    color: #894ead;
-    white-space: nowrap;
-    overflow: hidden;
-    text-overflow: ellipsis;
-=======
 .no-results-message {
     text-align: center;
     padding: 2rem;
@@ -527,5 +456,4 @@
     margin-top: 2rem;
     background: #f5f5f5;
     border-radius: 8px;
->>>>>>> a36c476d
 }