--- conflicted
+++ resolved
@@ -31,12 +31,7 @@
 }
 
 p {
-<<<<<<< HEAD
-    margin: 12px 0;
-    line-height: 2;
-=======
     line-height: 1.5;
->>>>>>> f7ff405d
 }
 
 /* Course Grid */
@@ -69,15 +64,8 @@
 .course-card {
     background: #fff;
     border-radius: 15px;
-<<<<<<< HEAD
-    margin: 40px 0;
-    padding: 40px;
-    box-shadow: 2px 2px 10px rgba(0, 0, 0, 0.1);
-    transition: opacity 0.3s ease, transform 0.3s ease;
-=======
     box-shadow: 2px 2px 10px rgba(0, 0, 0, 0.1);
     transition: opacity 0.3s ease;
->>>>>>> f7ff405d
     display: block;
     opacity: 1;
     overflow: hidden;
@@ -92,13 +80,6 @@
     display: none;
 }
 
-<<<<<<< HEAD
-/* Customize Course Card */
-.course-card p {
-    color: #4c4e5a;
-}
-
-=======
 /* Course Card Content */
 .course-card-columns {
     display: flex;
@@ -188,7 +169,6 @@
     max-width: 60ch;
 }
 
->>>>>>> f7ff405d
 .division-tag {
     background: #cccccc;
     border-radius: 50px;
@@ -218,18 +198,6 @@
     color: #7e4a4d;
 }
 
-<<<<<<< HEAD
-.fa-solid {
-    font-size: 15px;
-    margin-right: 2px;
-}
-
-.course-buttons {
-    margin-top: 20px;
-}
-
-=======
->>>>>>> f7ff405d
 /* Side Panel Styles */
 .side-panel {
     position: fixed;
@@ -313,21 +281,7 @@
     background-color: #4a0099;
     color: white;
     padding: 12px;
-<<<<<<< HEAD
     border: none;
-    border-radius: 4px;
-    cursor: pointer;
-}
-
-.panel-button {
-    background: #b7a5d3;
-    border: none;
-    color: white;
-    margin-right: 5px;
-    padding: 12px 16px;
-=======
-    border: none;
->>>>>>> f7ff405d
     border-radius: 4px;
     cursor: pointer;
 }
