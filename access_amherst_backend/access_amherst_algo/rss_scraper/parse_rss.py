--- conflicted
+++ resolved
@@ -65,7 +65,6 @@
 
     # Save the event to the database
     Event.objects.update_or_create(
-<<<<<<< HEAD
         title=event_data['title'],
         author_name=event_data['author_name'],
         author_email=event_data['author_email'],
@@ -78,23 +77,6 @@
         end_time=end_time,
         location=event_data['location'],
         categories=json.dumps(event_data['categories']),
-=======
-        id = str(id),
-        defaults={
-            "id": id,
-            "title": event_data['title'],
-            "author": event_data['author'],
-            "pub_date": pub_date,
-            "host": json.dumps(event_data['host']),
-            "link": event_data['link'],
-            "picture_link": event_data['picture_link'],
-            "event_description": event_data['event_description'],
-            "start_time": start_time,
-            "end_time": end_time,
-            "location": event_data['location'],
-            "categories":json.dumps(event_data['categories'])
-        }
->>>>>>> d644d2b4
     )
 
 
