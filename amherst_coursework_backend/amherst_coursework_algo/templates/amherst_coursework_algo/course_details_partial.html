{% load course_filters %}

<!-- course_details_partial.html -->
<div class="panel-details">
    <h2>{{ course.courseName }}</h2>
<<<<<<< HEAD
    <div style="display: block; margin-bottom: 20px; font-style: none;">
=======
    <div class="panel-links" style="display: block; margin-bottom: 20px; font-style: none;">
>>>>>>> f7ff405d
        <span style="margin-right: 5px;"><i class="fa-solid fa-circle-info" style="color: #9556b0"></i>
        {% if course.courseLink %}
            <a href="{{ course.courseLink }}" target="_blank" style="color: #5f4d73; text-decoration: none;">Course Link</a>
        {% endif %}
        </span>
        <span><i class="fa-solid fa-book" style="color: #9556b0"></i>
        {% if course.courseMaterialsLink %}
            <a href="{{ course.courseMaterialsLink }}" target="_blank" style="color: #5f4d73; text-decoration: none;">Course Materials Link</a>
        {% endif %}
        </span>
    </div>
    <div class="course-description">
        {% with desc=course.courseDescription %}
            {% if "How to handle overenrollment:" in desc %}
                {% with parts=desc|split:"Spring semester." %}
                    <p class="main-description">{{ parts.0 }}</p>
                {% endwith %}
            {% endif %}

            {% if "Spring semester." in desc %}
                <div class="description-section">
<<<<<<< HEAD
                    <h3>Spring semester:</h3>
=======
                    <h3 style="background-color: #e1d7f1; padding: 5px; font-weight: normal; font-family:'TiemposHeadline', Georgia, serif;">Spring semester:</h3>
>>>>>>> f7ff405d
                    <p>{{ desc|split:"Spring semester."|last|split:"How to handle overenrollment:"|first }}</p>
                </div>
            {% endif %}

            {% if "How to handle overenrollment:" in desc %}
                <div class="description-section">
<<<<<<< HEAD
                    <h3>How to handle overenrollment:</h3>
=======
                    <h3 style="background-color: #e1d7f1; padding: 5px; font-weight: normal; font-family:'TiemposHeadline', Georgia, serif;">How to handle overenrollment:</h3>
>>>>>>> f7ff405d
                    <p>{{ desc|split:"How to handle overenrollment:"|last|split:"Students who enroll in this course will likely encounter and be expected to engage in the following intellectual skills, modes of learning, and assessment:"|first }}</p>
                </div>
            {% endif %}

<<<<<<< HEAD
            {% if "Cost:" in desc %}
                <div class="description-section">
                    <h3>Cost:</h3>
                    <p>{{ desc|split:"Cost:"|last|split:"? Attention"|first }}</p>
                </div>
            {% endif %}

            {% if "Students who enroll in this course will likely encounter and be expected to engage in the following intellectual skills, modes of learning, and assessment:" in desc %}
                <div class="description-section">
                    <h3>Expectations:</h3>
                    <p>{{ desc|split:"Students who enroll in this course will likely encounter and be expected to engage in the following intellectual skills, modes of learning, and assessment:"|last|split:"Divisions:"|first }}</p>
=======
            {% if "Students who enroll in this course will likely encounter and be expected to engage in the following intellectual skills, modes of learning, and assessment:" in desc %}
                <div class="description-section">
                    <h3 style="background-color: #e1d7f1; padding: 5px; font-weight: normal; font-family:'TiemposHeadline', Georgia, serif;">Expectations:</h3>
                    <p>{{ desc|split:"Students who enroll in this course will likely encounter and be expected to engage in the following intellectual skills, modes of learning, and assessment:"|last|split:"Divisions:"|first }}</p>
                </div>
            {% endif %}

            {% if "Cost:" in desc %}
                <div class="description-section">
                    <h3 style="background-color: #e1d7f1; padding: 5px; font-weight: normal; font-family:'TiemposHeadline', Georgia, serif;">Cost:</h3>
                    <p>{{ desc|safe_split:"Cost:"|last|default:desc }}</p>
>>>>>>> f7ff405d
                </div>
            {% endif %}
        {% endwith %}
    </div>
<<<<<<< HEAD
=======

    
>>>>>>> f7ff405d
    <!-- Other course details -->
</div><|MERGE_RESOLUTION|>--- conflicted
+++ resolved
@@ -3,11 +3,7 @@
 <!-- course_details_partial.html -->
 <div class="panel-details">
     <h2>{{ course.courseName }}</h2>
-<<<<<<< HEAD
-    <div style="display: block; margin-bottom: 20px; font-style: none;">
-=======
     <div class="panel-links" style="display: block; margin-bottom: 20px; font-style: none;">
->>>>>>> f7ff405d
         <span style="margin-right: 5px;"><i class="fa-solid fa-circle-info" style="color: #9556b0"></i>
         {% if course.courseLink %}
             <a href="{{ course.courseLink }}" target="_blank" style="color: #5f4d73; text-decoration: none;">Course Link</a>
@@ -29,39 +25,18 @@
 
             {% if "Spring semester." in desc %}
                 <div class="description-section">
-<<<<<<< HEAD
-                    <h3>Spring semester:</h3>
-=======
                     <h3 style="background-color: #e1d7f1; padding: 5px; font-weight: normal; font-family:'TiemposHeadline', Georgia, serif;">Spring semester:</h3>
->>>>>>> f7ff405d
                     <p>{{ desc|split:"Spring semester."|last|split:"How to handle overenrollment:"|first }}</p>
                 </div>
             {% endif %}
 
             {% if "How to handle overenrollment:" in desc %}
                 <div class="description-section">
-<<<<<<< HEAD
-                    <h3>How to handle overenrollment:</h3>
-=======
                     <h3 style="background-color: #e1d7f1; padding: 5px; font-weight: normal; font-family:'TiemposHeadline', Georgia, serif;">How to handle overenrollment:</h3>
->>>>>>> f7ff405d
                     <p>{{ desc|split:"How to handle overenrollment:"|last|split:"Students who enroll in this course will likely encounter and be expected to engage in the following intellectual skills, modes of learning, and assessment:"|first }}</p>
                 </div>
             {% endif %}
 
-<<<<<<< HEAD
-            {% if "Cost:" in desc %}
-                <div class="description-section">
-                    <h3>Cost:</h3>
-                    <p>{{ desc|split:"Cost:"|last|split:"? Attention"|first }}</p>
-                </div>
-            {% endif %}
-
-            {% if "Students who enroll in this course will likely encounter and be expected to engage in the following intellectual skills, modes of learning, and assessment:" in desc %}
-                <div class="description-section">
-                    <h3>Expectations:</h3>
-                    <p>{{ desc|split:"Students who enroll in this course will likely encounter and be expected to engage in the following intellectual skills, modes of learning, and assessment:"|last|split:"Divisions:"|first }}</p>
-=======
             {% if "Students who enroll in this course will likely encounter and be expected to engage in the following intellectual skills, modes of learning, and assessment:" in desc %}
                 <div class="description-section">
                     <h3 style="background-color: #e1d7f1; padding: 5px; font-weight: normal; font-family:'TiemposHeadline', Georgia, serif;">Expectations:</h3>
@@ -73,15 +48,9 @@
                 <div class="description-section">
                     <h3 style="background-color: #e1d7f1; padding: 5px; font-weight: normal; font-family:'TiemposHeadline', Georgia, serif;">Cost:</h3>
                     <p>{{ desc|safe_split:"Cost:"|last|default:desc }}</p>
->>>>>>> f7ff405d
                 </div>
             {% endif %}
         {% endwith %}
     </div>
-<<<<<<< HEAD
-=======
-
-    
->>>>>>> f7ff405d
     <!-- Other course details -->
 </div>