{% extends "amherst_coursework_algo/base.html" %}
{% load static %}
{% block content %}
{% csrf_token %}
{{ DEPARTMENT_CODE_TO_NAME|json_script:"dept-dict" }}
<script src="{% static 'js/courses.js' %}"></script>

<div class = "page-container">
    <div id="side-panel" class="side-panel">
        <button class="close-panel" onclick="togglePanel()">×</button>
        <div id="panel-content">
        </div>
    </div>

    <div id="cart-side-panel" class="side-panel cart-panel">
        <h3>Saved Schedule</h3>
        <div id="cart-items"></div>
        <div id="cart-total">Total Courses: <span id="cart-count">0</span></div>
        <button class="close-panel" onclick="toggleCartPanel()">×</button>
    </div>

    <button id="cart-toggle" class="cart-toggle-button" onclick="toggleCartPanel()">
        View Saved Schedule (<span id="cart-count-header">0</span>)
    </button>

    <div class = "main-content">
        <div class="container">
            <h1>Amherst College Course Catalog</h1>

            <div class="search-container">
                <input type="text" 
                       id="searchInput"
                       placeholder="Search courses..."
                       class="search-input"
                       oninput="search_filter(this.value, 0.05)">
            </div>

            <div class="course-container">
                {% for course in courses %}
<<<<<<< HEAD
                <div class="course-card" 
                        data-course-id="{{ course.id }}">
                        <p style="margin-top: 0;">
                        {% for div in course.divisions.all %}
                            <span class="division-tag" course-division="{{ div.name }}">{{ div.name }}</span>{% if not forloop.last %} {% endif %}
                        {% endfor %}
                        </p>
                        <h2>{{ course.courseName }}</h2>
                        <p>Department: 
                            {% for dept in course.departments.all %}
                                {{ dept.name }}{% if not forloop.last %}, {% endif %}
                            {% endfor %}
                        </p>
                        <p> Code:
                            {% for code in course.courseCodes.all %}
                                {{ code.value }}{% if not forloop.last %}, {% endif %}
                            {% endfor %}
                        </p>
                        <p> Keywords:
                            {% for keyword in course.keywords.all %}
                                {{ keyword.name }}{% if not forloop.last %}, {% endif %}
                            {% endfor %}
                        </p>
                        <div class="course-buttons">
                            <button class ="panel-button" onclick="togglePanel('{{ course.id }}')">Show Details</button>
                            <button class="cart-button" onclick="toggleCart('{{ course.id }}')"
                            data-course-id="{{course.id}}"> Add to Saved Schedule</button>
=======
                <div class="course-card"
                        data-course-id="{{ course.id }}"
                        data-course-name="{{ course.courseName }}"
                        data-department-codes="{% for dept in course.departments.all %}{{ dept.code }}{% if not forloop.last %},{% endif %}{% endfor %}"
                        data-course-codes="{% for code in course.courseCodes.all %}{{ code.value }}{% if not forloop.last %},{% endif %}{% endfor %}"
                        data-course-divisions="{% for div in course.divisions.all %}{{ div.name }}{% if not forloop.last %},{% endif %}{% endfor %}"
                        data-course-keywords="{% for keyword in course.keywords.all %}{{ keyword.name }}{% if not forloop.last %},{% endif %}{% endfor %}"
                        data-course-description="{{ course.courseDescription }}">
                        <div class="course-card-columns">
                            <div class="course-card-left">
                                <p class="course-code">
                                    {% for code in course.courseCodes.all %}
                                    <span class="course-code">{{ code.value }}</span>{% if not forloop.last %} {% endif %}
                                    {% endfor %}
                                </p>
                            </div>
                            <div class="course-card-right">
                                <div class="course-header">
                                    <div class="course-divisions">
                                        {% for div in course.divisions.all %}
                                            <span class="division-tag" course-division="{{ div.name }}">{{ div.name }}</span>
                                        {% endfor %}
                                    </div>
                                    <button class="cart-button" onclick="handleCartClick(event, '{{ course.id }}')" data-course-id="{{course.id}}">
                                        <i class="fa-solid fa-plus" style="color: #fff"></i>
                                    </button>
                                </div>
                                <h2 class="course-name">{{ course.courseName }}</h2>
                                <p class="course-description">{{ course.courseDescription }}</p>
                            </div>
>>>>>>> f7ff405d
                        </div>
                    </div>
                {% endfor %}
            </div>
        </div>
    </div>

    <script>
<<<<<<< HEAD
    document.addEventListener('DOMContentLoaded', async function() {
        await initializeCourses();
=======
    const CODE_TO_NAME = JSON.parse(document.getElementById('dept-dict').textContent);

    function tokenize(text) {
        return text.toLowerCase()
            .replace(/[^\w\s]/g, '')
            .split(/\s+/)
            .filter(word => word.length > 3);
    }

    function calculateTF(tokens) {
        const tf = {};
        tokens.forEach(token => {
            tf[token] = (tf[token] || 0) + 1;
        });
        return tf;
    }

    function cosineSimilarity(tf1, tf2) {
        let dotProduct = 0;
        let norm1 = 0;
        let norm2 = 0;
        
        for (const term in tf1) {
            if (tf2[term]) dotProduct += tf1[term] * tf2[term];
            norm1 += tf1[term] * tf1[term];
        }
        
        for (const term in tf2) {
            norm2 += tf2[term] * tf2[term];
        }
        
        return dotProduct / (Math.sqrt(norm1) * Math.sqrt(norm2));
    }

    function normalizeCode(code) {
        // Remove any non-alphanumeric characters
        const cleaned = code.replace(/[^a-z0-9]/gi, '');
        return cleaned;
    }

    function filterCourses(searchQuery, similarityThreshold) {
        searchQuery = searchQuery.toLowerCase().trim();
        const courseCards = document.querySelectorAll('.course-card');
        
        let similarity_search = searchQuery.length > 5;

        courseCards.forEach(card => {
            let matches = false;
            
            // Simple text matching
            const courseName = card.dataset.courseName.toLowerCase();
            const departmentCodes = card.dataset.departmentCodes.split(',');
            const departmentNames = departmentCodes.map(code => 
                CODE_TO_NAME[code.trim()] || ''
            ).filter(name => name);
            const courseCodes = card.dataset.courseCodes.split(',');
            const courseDivisions = card.dataset.courseDivisions.split(',');
            const courseKeywords = card.dataset.courseKeywords.split(',');
            const courseID = card.dataset.courseId;
            const halfFlag = Math.floor(courseID / 1000) % 10;
            console.log(courseName, halfFlag);
            
            matches = courseName.includes(searchQuery) || 
                    departmentCodes.some(code => code.toLowerCase().includes(searchQuery)) ||
                    departmentNames.some(name => name.toLowerCase().includes(searchQuery)) ||
                    courseCodes.some(code => normalizeCode(code.toLowerCase()).includes(searchQuery)) ||
                    courseCodes.some(code => code.toLowerCase().includes(searchQuery)) ||
                    courseDivisions.some(division => division.toLowerCase().includes(searchQuery)) ||
                    courseKeywords.some(keyword => keyword.toLowerCase().includes(searchQuery));
            
            
            if (similarity_search) {
                // Cosine similarity matching
                const courseText = `${card.dataset.courseName} ${card.dataset.courseDescription}`;
                
                const queryTokens = tokenize(searchQuery);
                const courseTokens = tokenize(courseText);
                
                
                const queryTF = calculateTF(queryTokens);
                const courseTF = calculateTF(courseTokens);
                
                const similarity = cosineSimilarity(queryTF, courseTF);
                console.log(queryTokens, courseTokens, similarity);
                matches = matches || similarity > similarityThreshold;
            }

            if(searchQuery.includes("half"))
            {
                if(searchQuery.length > 4) 
                {
                    matches = matches && halfFlag;
                }
                else
                {
                    matches = halfFlag;
                }
            }


            card.style.display = matches ? 'block' : 'none'; 
        });
    }

    /* Add this to your script section */
    function handleCartClick(event, courseId) {
        event.stopPropagation();  // Prevent event from bubbling up to course-card
        toggleCart(courseId);
    }

    function toggleCartPanel() {
        const panel = document.getElementById('cart-side-panel');
        panel.classList.toggle('open');
        updateCartDisplay();
    }

    function toggleCart(courseId) {
        // Get existing cart or initialize empty array
        let cart = JSON.parse(localStorage.getItem('courseCart') || '[]');
        
        // Check if course is already in cart
        let courseIndex = cart.indexOf(courseId)
        event = event || window.event;
        let button = event.target;
    
        if (courseIndex === -1) {
            cart.push(courseId);
            updateButtonState(courseId, true);
        } else {
            cart.splice(courseIndex, 1);
            updateButtonState(courseId, false);
        }
    
        // Save updated cart
        localStorage.setItem('courseCart', JSON.stringify(cart));
        updateCartDisplay();
    }

    function updateCartDisplay() {
    // 1. Get DOM elements
    const cartItems = document.getElementById('cart-items');
    const cartCount = document.getElementById('cart-count');
    const cartCountHeader = document.getElementById('cart-count-header');
    
    // 2. Get cart data from localStorage
    const cart = JSON.parse(localStorage.getItem('courseCart') || '[]');

    // 3. Clear existing content
    cartItems.innerHTML = '';

    if (cart.length === 0) {
        cartItems.innerHTML = '<p>Your saved schedule is empty</p>';
        cartCount.textContent = '0';
        cartCountHeader.textContent = '0';
        return;
    }
    
    // Fetch course details from server
    fetch(`/cart-courses/?${cart.map(id => `ids[]=${id}`).join('&')}`)
        .then(response => {
            if (!response.ok) {
                throw new Error('Network response was not ok');
            }
            return response.json();
    })
        .then(data => {
            cartItems.innerHTML = '';
            data.courses.forEach(course => {
                const courseElement = document.createElement('div');
                courseElement.className = 'cart-item';
                courseElement.innerHTML = `
                    <div class="cart-item-name">${course.name}</div>
                    <button class="remove-from-cart" 
                            onclick="toggleCart('${course.id}')">
                            X
                    </button>
                `;
                cartItems.appendChild(courseElement);
            });
            cartCount.textContent = cart.length;
            cartCountHeader.textContent = cart.length;
        });
    }

    function updateButtonState(courseId, inCart) {
        document.querySelectorAll(`.cart-button[data-course-id="${courseId}"]`).forEach(button => {
            const icon = button.querySelector('i');
            if (inCart) {
                icon.className = 'fa-solid fa-check';
                button.classList.add('in-cart');
            } else {
                icon.className = 'fa-solid fa-plus';
                button.classList.remove('in-cart');
            }
        });
    }

    function togglePanel(courseId = null) {
        const panel = document.getElementById('side-panel');
        const panelContent = document.getElementById('panel-content');
        const mainContent = document.querySelector('.main-content');
        const courseContainer = document.querySelector('.course-container');

        if (courseId) {
            const clickedCard = document.querySelector(`.course-card[data-course-id="${courseId}"]`);

            fetch(`/details/${courseId}/`)  
            .then(response => {
                if (!response.ok) {
                    throw new Error(`Failed to load course details: ${response.status}`);
                }
                return response.text();
            })
                .then(html => {
                    panelContent.innerHTML = html;
                    requestAnimationFrame(() => {
                        panel.classList.add('open');
                        mainContent.classList.add('shifted');
                        courseContainer.classList.add('shifted');

                        setTimeout(() => {
                            if (clickedCard) {
                                clickedCard.scrollIntoView({ 
                                    behavior: 'smooth', 
                                    block: 'center'
                                });
                            }
                        }, 100);
                    });
                });
        } else {
            // Closing panel
            courseContainer.style.opacity = '0';
            courseContainer.classList.add('hidden');
            panel.classList.add('closing');

            document.querySelectorAll('.course-card').forEach(card => {
                card.classList.remove('active');
            });
            
            setTimeout(() => {
                panel.classList.remove('open');
                panel.classList.remove('closing');
                mainContent.classList.remove('shifted');
                courseContainer.classList.remove('shifted');
                
                // Fade content back in only after panel is closed and layout is adjusted
                setTimeout(() => {
                    courseContainer.classList.add('fade-in');
                    courseContainer.classList.remove('hidden');
                    courseContainer.style.opacity = '1';
                    
                    setTimeout(() => {
                        courseContainer.classList.remove('fade-in');
                    }, 300);
                }, 200);
            }, 600);
        }
    }

        // Initialize cart display when DOM content is loaded
    document.addEventListener('DOMContentLoaded', function() {
>>>>>>> f7ff405d
        updateCartDisplay();

        document.querySelectorAll('.course-card').forEach(card => {
            card.addEventListener('click', function(event) {
                if (!event.target.closest('.cart-button')) {
                    // Remove active class from all cards
                    document.querySelectorAll('.course-card').forEach(c => {
                        c.classList.remove('active');
                    });
                    
                    // Add active class to clicked card
                    this.classList.add('active');
                    
                    const courseId = this.dataset.courseId;
                    togglePanel(courseId);
                }
            });
        });

        // Update button states to match cart
        const cart = JSON.parse(localStorage.getItem('courseCart') || '[]');
        document.querySelectorAll('.cart-button').forEach(button => {
            const courseId = button.getAttribute('onclick').match(/'([^']+)'/)[1];
            if (cart.includes(courseId)) {
                button.textContent = 'Remove from Saved Schedule';
                button.classList.add('in-cart');
            }
        });
    });
    </script>

</div>
{% endblock %}<|MERGE_RESOLUTION|>--- conflicted
+++ resolved
@@ -37,43 +37,8 @@
 
             <div class="course-container">
                 {% for course in courses %}
-<<<<<<< HEAD
-                <div class="course-card" 
+                <div class="course-card"
                         data-course-id="{{ course.id }}">
-                        <p style="margin-top: 0;">
-                        {% for div in course.divisions.all %}
-                            <span class="division-tag" course-division="{{ div.name }}">{{ div.name }}</span>{% if not forloop.last %} {% endif %}
-                        {% endfor %}
-                        </p>
-                        <h2>{{ course.courseName }}</h2>
-                        <p>Department: 
-                            {% for dept in course.departments.all %}
-                                {{ dept.name }}{% if not forloop.last %}, {% endif %}
-                            {% endfor %}
-                        </p>
-                        <p> Code:
-                            {% for code in course.courseCodes.all %}
-                                {{ code.value }}{% if not forloop.last %}, {% endif %}
-                            {% endfor %}
-                        </p>
-                        <p> Keywords:
-                            {% for keyword in course.keywords.all %}
-                                {{ keyword.name }}{% if not forloop.last %}, {% endif %}
-                            {% endfor %}
-                        </p>
-                        <div class="course-buttons">
-                            <button class ="panel-button" onclick="togglePanel('{{ course.id }}')">Show Details</button>
-                            <button class="cart-button" onclick="toggleCart('{{ course.id }}')"
-                            data-course-id="{{course.id}}"> Add to Saved Schedule</button>
-=======
-                <div class="course-card"
-                        data-course-id="{{ course.id }}"
-                        data-course-name="{{ course.courseName }}"
-                        data-department-codes="{% for dept in course.departments.all %}{{ dept.code }}{% if not forloop.last %},{% endif %}{% endfor %}"
-                        data-course-codes="{% for code in course.courseCodes.all %}{{ code.value }}{% if not forloop.last %},{% endif %}{% endfor %}"
-                        data-course-divisions="{% for div in course.divisions.all %}{{ div.name }}{% if not forloop.last %},{% endif %}{% endfor %}"
-                        data-course-keywords="{% for keyword in course.keywords.all %}{{ keyword.name }}{% if not forloop.last %},{% endif %}{% endfor %}"
-                        data-course-description="{{ course.courseDescription }}">
                         <div class="course-card-columns">
                             <div class="course-card-left">
                                 <p class="course-code">
@@ -96,7 +61,6 @@
                                 <h2 class="course-name">{{ course.courseName }}</h2>
                                 <p class="course-description">{{ course.courseDescription }}</p>
                             </div>
->>>>>>> f7ff405d
                         </div>
                     </div>
                 {% endfor %}
@@ -105,113 +69,6 @@
     </div>
 
     <script>
-<<<<<<< HEAD
-    document.addEventListener('DOMContentLoaded', async function() {
-        await initializeCourses();
-=======
-    const CODE_TO_NAME = JSON.parse(document.getElementById('dept-dict').textContent);
-
-    function tokenize(text) {
-        return text.toLowerCase()
-            .replace(/[^\w\s]/g, '')
-            .split(/\s+/)
-            .filter(word => word.length > 3);
-    }
-
-    function calculateTF(tokens) {
-        const tf = {};
-        tokens.forEach(token => {
-            tf[token] = (tf[token] || 0) + 1;
-        });
-        return tf;
-    }
-
-    function cosineSimilarity(tf1, tf2) {
-        let dotProduct = 0;
-        let norm1 = 0;
-        let norm2 = 0;
-        
-        for (const term in tf1) {
-            if (tf2[term]) dotProduct += tf1[term] * tf2[term];
-            norm1 += tf1[term] * tf1[term];
-        }
-        
-        for (const term in tf2) {
-            norm2 += tf2[term] * tf2[term];
-        }
-        
-        return dotProduct / (Math.sqrt(norm1) * Math.sqrt(norm2));
-    }
-
-    function normalizeCode(code) {
-        // Remove any non-alphanumeric characters
-        const cleaned = code.replace(/[^a-z0-9]/gi, '');
-        return cleaned;
-    }
-
-    function filterCourses(searchQuery, similarityThreshold) {
-        searchQuery = searchQuery.toLowerCase().trim();
-        const courseCards = document.querySelectorAll('.course-card');
-        
-        let similarity_search = searchQuery.length > 5;
-
-        courseCards.forEach(card => {
-            let matches = false;
-            
-            // Simple text matching
-            const courseName = card.dataset.courseName.toLowerCase();
-            const departmentCodes = card.dataset.departmentCodes.split(',');
-            const departmentNames = departmentCodes.map(code => 
-                CODE_TO_NAME[code.trim()] || ''
-            ).filter(name => name);
-            const courseCodes = card.dataset.courseCodes.split(',');
-            const courseDivisions = card.dataset.courseDivisions.split(',');
-            const courseKeywords = card.dataset.courseKeywords.split(',');
-            const courseID = card.dataset.courseId;
-            const halfFlag = Math.floor(courseID / 1000) % 10;
-            console.log(courseName, halfFlag);
-            
-            matches = courseName.includes(searchQuery) || 
-                    departmentCodes.some(code => code.toLowerCase().includes(searchQuery)) ||
-                    departmentNames.some(name => name.toLowerCase().includes(searchQuery)) ||
-                    courseCodes.some(code => normalizeCode(code.toLowerCase()).includes(searchQuery)) ||
-                    courseCodes.some(code => code.toLowerCase().includes(searchQuery)) ||
-                    courseDivisions.some(division => division.toLowerCase().includes(searchQuery)) ||
-                    courseKeywords.some(keyword => keyword.toLowerCase().includes(searchQuery));
-            
-            
-            if (similarity_search) {
-                // Cosine similarity matching
-                const courseText = `${card.dataset.courseName} ${card.dataset.courseDescription}`;
-                
-                const queryTokens = tokenize(searchQuery);
-                const courseTokens = tokenize(courseText);
-                
-                
-                const queryTF = calculateTF(queryTokens);
-                const courseTF = calculateTF(courseTokens);
-                
-                const similarity = cosineSimilarity(queryTF, courseTF);
-                console.log(queryTokens, courseTokens, similarity);
-                matches = matches || similarity > similarityThreshold;
-            }
-
-            if(searchQuery.includes("half"))
-            {
-                if(searchQuery.length > 4) 
-                {
-                    matches = matches && halfFlag;
-                }
-                else
-                {
-                    matches = halfFlag;
-                }
-            }
-
-
-            card.style.display = matches ? 'block' : 'none'; 
-        });
-    }
 
     /* Add this to your script section */
     function handleCartClick(event, courseId) {
@@ -370,8 +227,8 @@
     }
 
         // Initialize cart display when DOM content is loaded
-    document.addEventListener('DOMContentLoaded', function() {
->>>>>>> f7ff405d
+    document.addEventListener('DOMContentLoaded', async function() {
+        await initializeCourses();
         updateCartDisplay();
 
         document.querySelectorAll('.course-card').forEach(card => {
